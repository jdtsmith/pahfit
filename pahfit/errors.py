--- conflicted
+++ resolved
@@ -1,11 +1,10 @@
 class PAHFITFeatureError(Exception):
     pass
-<<<<<<< HEAD
+
+
 class PAHFITModelError(Exception):
     pass
-=======
 
 
->>>>>>> c2f247f0
 class PAHFITPackError(Exception):
     pass
class PAHFITFeatureError(Exception):
    pass
<<<<<<< HEAD
class PAHFITModelError(Exception):
=======
class PAHFITPackError(Exception):
>>>>>>> 7010efa1
    pass<|MERGE_RESOLUTION|>--- conflicted
+++ resolved
@@ -1,8 +1,6 @@
 class PAHFITFeatureError(Exception):
     pass
-<<<<<<< HEAD
 class PAHFITModelError(Exception):
-=======
+    pass
 class PAHFITPackError(Exception):
->>>>>>> 7010efa1
     pass
--- conflicted
+++ resolved
@@ -1,11 +1,6 @@
 from astropy.modeling.functional_models import Gaussian1D
 
-<<<<<<< HEAD
-from pahfit.component_models import BlackBody1D, ModifiedBlackBody1D, S07_attenuation
-=======
-from pahfit.component_models import BlackBody1D, S07_attenuation, att_Drude1D
->>>>>>> bb97f3cf
-
+from pahfit.component_models import BlackBody1D, ModifiedBlackBody1D, S07_attenuation, att_Drude1D
 from astropy.table import Table, vstack
 from astropy.modeling.physical_models import Drude1D
 
@@ -251,23 +246,22 @@
             ions = sum(ions[1:], ions[0])
             if self.model: self.model += ions
             else: self.model = ions
-
-        if self.model:
-            # apply the attenuation to *all* the components
-            self.model *= S07_attenuation(
-                name=att_info["names"][0],
-                tau_sil=att_info["amps"][0],
-                bounds={"tau_sil": att_info["amps_limits"][0]},
-                fixed={"tau_sil": att_info["amps_fixed"][0]},
-            )
-        else:
+        
+        # add additional att components to the model if necessary
+        if not self.model:
             raise ValueError("No model components found")
 
-        # add additional att components to the model if necessary
         self.att_info = att_info
         if att_info is not None:
             for k in range(len(att_info["names"])):
-                if att_info["names"][k] != 'S07_att':  # Only loop through att components that can be parameterized
+                if att_info["names"][k] == 'S07_att':  # Only loop through att components that can be parameterized
+                    self.model *= S07_attenuation(
+                        name=att_info["names"][k],
+                        tau_sil=att_info["amps"][k],
+                        bounds={"tau_sil": att_info["amps_limits"][k]},
+                        fixed={"tau_sil": att_info["amps_fixed"][k]},
+                    )
+                else:
                     self.model *= att_Drude1D(
                         name=att_info["names"][k],
                         tau=att_info["amps"][k],

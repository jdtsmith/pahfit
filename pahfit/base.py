from astropy.modeling.functional_models import Gaussian1D

from pahfit.component_models import (
    BlackBody1D,
    ModifiedBlackBody1D,
    S07_attenuation,
    att_Drude1D,
)
from astropy.modeling.physical_models import Drude1D

from scipy import interpolate

import numpy as np

import matplotlib as mpl

<<<<<<< HEAD
from pahfit.instrument import within_segment, fwhm
=======
from pahfit.instrument import test_waves_in_any_segment, fwhm_recommendation
from pahfit.feature_strengths import (
    pah_feature_strength,
    line_strength,
    featcombine,
    eqws,
)
>>>>>>> 4b04c951

from pahfit.features import Features

__all__ = ["PAHFITBase"]


def _ingest_limits(min_vals, max_vals):
    """
    Ingest the limits read from yaml file and generate the appropriate
    internal format (list of tuples).  Needed to handle the case
    where a limit is not desired as numpy arrays cannot have elements
    of None, instead a value of nan is used.

    Limits that are not set are designated as 'nan' in files and
    these are changed to the python None to be compatible with
    the astropy.modeling convention.

    Parameters
    ----------
    min_vals,
    max_vals : numpy.array (masked arrays)
        min/max values of the limits for a parameter
        nan designates no limit

    Returns
    -------
    plimits : list of tuples
        tuples give the min/max limits for a parameter
    """
    plimits = []
    mask_min = min_vals.mask
    data_min = min_vals.data
    mask_max = max_vals.mask
    data_max = max_vals.data

    mask_min_ind = np.where(mask_min == False)[0]
    mask_max_ind = np.where(mask_max == False)[0]

    min_vals = np.zeros(len(mask_min))
    min_vals[mask_min_ind] = data_min[mask_min_ind]

    max_vals = np.zeros(len(mask_max))
    max_vals[mask_max_ind] = data_max[mask_max_ind]

    plimits = []
    for cmin, cmax in zip(min_vals, max_vals):
        if np.isinf(cmin):
            cmin = None
        if np.isinf(cmax):
            cmax = None
        plimits.append((cmin, cmax))

    return plimits


def _ingest_fixed(fixed_vals):
    """
    Ingest the fixed value read from a file and generate the appropriate
    internal format (list of booleans). Since this information is indirectly
<<<<<<< HEAD
    hidden in the parameter of a feature, this function is needed to
    extract that.
=======
    hidden in the parameter of a feature, this function is needed to 
    extract that. 
>>>>>>> 4b04c951

    Parameters
    ----------
    min_vals : numpy.array (masked array)
        fixed designations

    Returns
    -------
    pfixed : list (boolean)
        True/False designation for parameters
    """

    check_mask = fixed_vals.mask
    mask_false_ind = np.where(check_mask == False)[0]
    fixed_vals = ["True"] * len(check_mask)
    for i in range(0, len(mask_false_ind)):
        ind = mask_false_ind[i]
        fixed_vals[ind] = "False"

    pfixed = []
    for cfixed in fixed_vals:
        if cfixed == "True":
            cfixed = True
        if cfixed == "False":
            cfixed = False
        pfixed.append(cfixed)

    return pfixed


class PAHFITBase:
    """
    Old implementation. Some functions are still used by the new Model
    class. The unused functionality has been removed.

    Construct that is still used for now

<<<<<<< HEAD
    param_info: tuple of dicts called (bb_info, df_info, h2_info, ion_info, abs_info, att_info)
        The dictionaries contain info for each type of component. Each
=======
    Parameters
    ----------
    obs_x and obs_y: np.array
        the input spectrum

    instrumentname: string
        the instrument which which the input spectrum
        was observed.    

    filename: string
        filename giving the pack that contains all the
        info described for param_info

    tformat: string
        table format of filename (compatible with astropy Table.read)

    param_info: tuple of dics
        The dictonaries contain info for each type of component.  Each
>>>>>>> 4b04c951
        component of the dictonaries is a vector.
        bb_info -
        dict with {name, temps, temps_limits, temps_fixed,
        amps, amps_limits, amps_fixed}, each a vector
        dust_features, h2_features, ion_features -
        dict with {name amps, amps_limits, amps_fixed,
        x_0, x_0_limits, x_0_fixed, fwhms, fwhms_limits, fwhm_fixed}.
    """
<<<<<<< HEAD
    @staticmethod
    def model_from_param_info(param_info):
        # setup the model
=======
    def __init__(
        self,
        obs_x,
        obs_y,
        instrumentname,
        estimate_start=False,
        param_info=None,
        filename=None,
        tformat=None,
    ):
        """
        Setup a variant based on inputs.  Generates an astropy.modeling
        compound model.
        """
        # check that param_info or filename is set
        if filename is None and param_info is None:
            raise ValueError("Either param_info or filename need to be set \
                             when initializing a PAHFITBase object")

        # read in the parameter info from a file
        if filename is not None:
            param_info = self.read(filename, instrumentname, tformat=tformat)

        if estimate_start:
            # guess values and update starting point (if not set fixed) based on the input spectrum
            param_info = self.estimate_init(obs_x, obs_y, param_info)

        if not param_info:
            raise ValueError("No parameter information set.")

        self.param_info = param_info

>>>>>>> 4b04c951
        bb_info = param_info[0]
        dust_features = param_info[1]
        h2_features = param_info[2]
        ion_features = param_info[3]
        abs_info = param_info[4]
        att_info = param_info[5]

        model = None
        if bb_info is not None:
            bbs = []
            for k in range(len(bb_info["names"])):
                BBClass = ModifiedBlackBody1D if bb_info["modified"][
                    k] else BlackBody1D
                bbs.append(
                    BBClass(
                        name=bb_info["names"][k],
                        temperature=bb_info["temps"][k],
                        amplitude=bb_info["amps"][k],
                        bounds={
                            "temperature": bb_info["temps_limits"][k],
                            "amplitude": bb_info["amps_limits"][k],
                        },
                        fixed={
                            "temperature": bb_info["temps_fixed"][k],
                            "amplitude": bb_info["amps_fixed"][k],
                        },
<<<<<<< HEAD
                    )
                )
            model = sum(bbs[1:], bbs[0])
=======
                    ))
            self.model = sum(bbs[1:], bbs[0])
>>>>>>> 4b04c951

        if dust_features is not None:
            df = []
            for k in range(len(dust_features["names"])):
                df.append(
                    Drude1D(
                        name=dust_features["names"][k],
                        amplitude=dust_features["amps"][k],
                        x_0=dust_features["x_0"][k],
                        fwhm=dust_features["fwhms"][k],
                        bounds={
                            "amplitude": dust_features["amps_limits"][k],
                            "x_0": dust_features["x_0_limits"][k],
                            "fwhm": dust_features["fwhms_limits"][k],
                        },
                        fixed={
                            "amplitude": dust_features["amps_fixed"][k],
                            "x_0": dust_features["x_0_fixed"][k],
                            "fwhm": dust_features["fwhms_fixed"][k],
                        },
                    ))

            df = sum(df[1:], df[0])
            if model:
                model += df
            else:
                model = df

        if h2_features is not None:
            h2 = []
            for k in range(len(h2_features["names"])):
                h2.append(
                    Gaussian1D(
                        name=h2_features["names"][k],
                        amplitude=h2_features["amps"][k],
                        mean=h2_features["x_0"][k],
                        stddev=h2_features["fwhms"][k] / 2.355,
                        bounds={
                            "amplitude":
                            h2_features["amps_limits"][k],
                            "mean":
                            h2_features["x_0_limits"][k],
                            "stddev": (
                                h2_features["fwhms"][k] * 0.9 / 2.355,
                                h2_features["fwhms"][k] * 1.1 / 2.355,
                            ),
                        },
                        fixed={
                            "amplitude": h2_features["amps_fixed"][k],
                            "mean": h2_features["x_0_fixed"][k],
                            "stddev": h2_features["fwhms_fixed"][k],
                        },
                    ))
            h2 = sum(h2[1:], h2[0])
            if model:
                model += h2
            else:
                model = h2

        if ion_features is not None:
            ions = []
            for k in range(len(ion_features["names"])):
                ions.append(
                    Gaussian1D(
                        name=ion_features["names"][k],
                        amplitude=ion_features["amps"][k],
                        mean=ion_features["x_0"][k],
                        stddev=ion_features["fwhms"][k] / 2.355,
                        bounds={
                            "amplitude":
                            ion_features["amps_limits"][k],
                            "mean":
                            ion_features["x_0_limits"][k],
                            "stddev": (
                                ion_features["fwhms"][k] * 0.9 / 2.355,
                                ion_features["fwhms"][k] * 1.1 / 2.355,
                            ),
                        },
                        fixed={
                            "amplitude": ion_features["amps_fixed"][k],
                            "mean": ion_features["x_0_fixed"][k],
                            "stddev": ion_features["fwhms_fixed"][k],
                        },
                    ))
            ions = sum(ions[1:], ions[0])
            if model:
                model += ions
            else:
                model = ions

        # add additional att components to the model if necessary
        if not model:
            raise ValueError("No model components found")

        if abs_info is not None:
            for k in range(len(abs_info["names"])):
                model *= att_Drude1D(
                    name=abs_info["names"][k],
                    tau=abs_info["amps"][k],
                    x_0=abs_info["x_0"][k],
                    fwhm=abs_info["fwhms"][k],
                    bounds={
                        "tau": abs_info["amps_limits"][k],
                        "fwhm": abs_info["fwhms_limits"][k],
                    },
                    fixed={"x_0": abs_info["x_0_fixed"][k]},
                )

        if att_info is not None:
<<<<<<< HEAD
            model *= S07_attenuation(
                        name=att_info["name"],
                        tau_sil=att_info["tau_sil"],
                        bounds={"tau_sil": att_info["tau_sil_limits"]},
                        fixed={"tau_sil": att_info["tau_sil_fixed"]},
=======
            for k in range(len(att_info["names"])):
                if (
                        att_info["names"][k] == "S07_att"
                ):  # Only loop through att components that can be parameterized
                    self.model *= S07_attenuation(
                        name=att_info["names"][k],
                        tau_sil=att_info["amps"][k],
                        bounds={"tau_sil": att_info["amps_limits"][k]},
                        fixed={"tau_sil": att_info["amps_fixed"][k]},
                    )
                else:
                    self.model *= att_Drude1D(
                        name=att_info["names"][k],
                        tau=att_info["amps"][k],
                        x_0=att_info["x_0"][k],
                        fwhm=att_info["fwhms"][k],
                        bounds={
                            "tau": att_info["amps_limits"][k],
                            "fwhm": att_info["fwhms_limits"][k],
                        },
                        fixed={"x_0": att_info["x_0_fixed"][k]},
>>>>>>> 4b04c951
                    )

        return model

    @staticmethod
    def plot(axs, x, y, yerr, model, model_samples=1000, scalefac_resid=2):
        """
        Plot model using axis object.

        Parameters
        ----------
        axs : matplotlib.axis objects
            where to put the plot
        x : floats
            wavelength points
        y : floats
            observed spectrum
        yerr: floats
            observed spectrum uncertainties
        model : PAHFITBase model (astropy modeling CompoundModel)
            model giving all the components and parameters
        model_samples : int
            Total number of wavelength points to allocate to the model display
        scalefac_resid : float
            Factor multiplying the standard deviation of the residuals to adjust plot limits
        """
        # remove units if they are present
        if hasattr(x, "value"):
            x = x.value
        if hasattr(y, "value"):
            y = y.value
        if hasattr(yerr, "value"):
            yerr = yerr.value

        # Fine x samples for model fit
        x_mod = np.logspace(np.log10(min(x)), np.log10(max(x)), model_samples)

        # spectrum and best fit model
        ax = axs[0]
        ax.set_yscale("linear")
        ax.set_xscale("log")
        ax.minorticks_on()
        ax.tick_params(axis="both",
                       which="major",
                       top="on",
                       right="on",
                       direction="in",
                       length=10)
        ax.tick_params(axis="both",
                       which="minor",
                       top="on",
                       right="on",
                       direction="in",
                       length=5)

        ax_att = ax.twinx()  # axis for plotting the extinction curve
        ax_att.tick_params(which="minor", direction="in", length=5)
        ax_att.tick_params(which="major", direction="in", length=10)
        ax_att.minorticks_on()

        # get the extinction model (probably a better way to do this)
        ext_model = None
        for cmodel in model:
            if isinstance(cmodel, S07_attenuation):
                ext_model = cmodel(x_mod)

        # get additional extinction components that can be
        # characterized by functional forms (Drude profile in this case)
        for cmodel in model:
            if isinstance(cmodel, att_Drude1D):
                if ext_model is not None:
                    ext_model *= cmodel(x_mod)
                else:
                    ext_model = cmodel(x_mod)
        ax_att.plot(x_mod, ext_model, "k--", alpha=0.5)
        ax_att.set_ylabel("Attenuation")
        ax_att.set_ylim(0, 1.1)

        # Define legend lines
        Leg_lines = [
            mpl.lines.Line2D([0], [0], color="k", linestyle="--", lw=2),
            mpl.lines.Line2D([0], [0], color="#FE6100", lw=2),
            mpl.lines.Line2D([0], [0], color="#648FFF", lw=2, alpha=0.5),
            mpl.lines.Line2D([0], [0], color="#DC267F", lw=2, alpha=0.5),
            mpl.lines.Line2D([0], [0], color="#785EF0", lw=2, alpha=1),
            mpl.lines.Line2D([0], [0], color="#FFB000", lw=2, alpha=0.5),
        ]

        # create the continum compound model (base for plotting lines)
        cont_components = []

        for cmodel in model:
            if isinstance(cmodel, BlackBody1D):
                cont_components.append(cmodel)
                # plot as we go
                ax.plot(x_mod,
                        cmodel(x_mod) * ext_model / x_mod,
                        "#FFB000",
                        alpha=0.5)
        cont_model = cont_components[0]
        for cmodel in cont_components[1:]:
            cont_model += cmodel
        cont_y = cont_model(x_mod)

        # now plot the dust bands and lines
        for cmodel in model:
            if isinstance(cmodel, Gaussian1D):
                ax.plot(
                    x_mod,
                    (cont_y + cmodel(x_mod)) * ext_model / x_mod,
                    "#DC267F",
                    alpha=0.5,
                )
            if isinstance(cmodel, Drude1D):
                ax.plot(
                    x_mod,
                    (cont_y + cmodel(x_mod)) * ext_model / x_mod,
                    "#648FFF",
                    alpha=0.5,
                )

        ax.plot(x_mod, cont_y * ext_model / x_mod, "#785EF0", alpha=1)

        ax.plot(x_mod, model(x_mod) / x_mod, "#FE6100", alpha=1)
        ax.errorbar(
            x,
            y / x,
            yerr=yerr / x,
            fmt="o",
            markeredgecolor="k",
            markerfacecolor="none",
            ecolor="k",
            elinewidth=0.2,
            capsize=0.5,
            markersize=6,
        )

        ax.set_ylim(0)
        ax.set_ylabel(r"$\nu F_{\nu}$")

        ax.legend(
            Leg_lines,
            [
                "S07_attenuation",
                "Spectrum Fit",
                "Dust Features",
                r"Atomic and $H_2$ Lines",
                "Total Continuum Emissions",
                "Continuum Components",
            ],
            prop={"size": 10},
            loc="best",
            facecolor="white",
            framealpha=1,
            ncol=3,
        )

        # residuals, lower sub-figure
        res = (y - model(x)) / x
        std = np.std(res)
        ax = axs[1]

        ax.set_yscale("linear")
        ax.set_xscale("log")
        ax.tick_params(axis="both",
                       which="major",
                       top="on",
                       right="on",
                       direction="in",
                       length=10)
        ax.tick_params(axis="both",
                       which="minor",
                       top="on",
                       right="on",
                       direction="in",
                       length=5)
        ax.minorticks_on()

        # Custom X axis ticks
        ax.xaxis.set_ticks(
            [0, 1, 2, 3, 4, 5, 6, 7, 8, 9, 10, 12, 14, 16, 20, 25, 30, 40])

        ax.axhline(0, linestyle="--", color="gray", zorder=0)
        ax.plot(x, res, "ko-", fillstyle="none", zorder=1)
        ax.set_ylim(-scalefac_resid * std, scalefac_resid * std)
        ax.set_xlim(np.floor(np.amin(x)), np.ceil(np.amax(x)))
        ax.set_xlabel(r"$\lambda$ [$\mu m$]")
        ax.set_ylabel("Residuals [%]")

        # scalar x-axis marks
        ax.xaxis.set_minor_formatter(mpl.ticker.ScalarFormatter())
        ax.xaxis.set_major_formatter(mpl.ticker.ScalarFormatter())

    @staticmethod
    def update_dictionary(feature_dict, instrumentname, update_fwhms=False, redshift=0):
        """
        Update parameter dictionary based on the instrument name.
        Based on the instrument name, this function removes the
        features outside of the wavelength range and
        updates the FWHMs of the lines.


        Parameters
        ----------
<<<<<<< HEAD
        feature_dict : dictionary
            Dictionary created by reading in a science pack.
=======
        obs_fit : PAHFITBase model
            Model giving all the components and parameters.
        filename : string
            String used to name the output file.
            Currently using the input data file name (without the file's extension).
        outform : string
            Sets the output file format (ascii, fits, csv, etc.).
        """
        # setup the tables for the different components
        bb_table = Table(
            names=(
                "Name",
                "Form",
                "temp",
                "temp_min",
                "temp_max",
                "temp_fixed",
                "amp",
                "amp_min",
                "amp_max",
                "amp_fixed",
            ),
            dtype=(
                "U25",
                "U25",
                "float64",
                "float64",
                "float64",
                "bool",
                "float64",
                "float64",
                "float64",
                "bool",
            ),
        )
        line_table = Table(
            names=(
                "Name",
                "Form",
                "x_0",
                "x_0_min",
                "x_0_max",
                "x_0_fixed",
                "amp",
                "amp_min",
                "amp_max",
                "amp_fixed",
                "fwhm",
                "fwhm_min",
                "fwhm_max",
                "fwhm_fixed",
                "strength",
                "strength_unc",
                "eqw",
            ),
            dtype=(
                "U25",
                "U25",
                "float64",
                "float64",
                "float64",
                "bool",
                "float64",
                "float64",
                "float64",
                "bool",
                "float64",
                "float64",
                "float64",
                "bool",
                "float64",
                "float64",
                "float64",
            ),
        )
        att_table = Table(
            names=("Name", "Form", "amp", "amp_min", "amp_max", "amp_fixed"),
            dtype=("U25", "U25", "float64", "float64", "float64", "bool"),
        )

        # attenuation components that can be characterized by a functional form
        att_funct_table = Table(
            names=(
                "Name",
                "Form",
                "x_0",
                "x_0_min",
                "x_0_max",
                "x_0_fixed",
                "amp",
                "amp_min",
                "amp_max",
                "amp_fixed",
                "fwhm",
                "fwhm_min",
                "fwhm_max",
                "fwhm_fixed",
            ),
            dtype=(
                "U25",
                "U25",
                "float64",
                "float64",
                "float64",
                "bool",
                "float64",
                "float64",
                "float64",
                "bool",
                "float64",
                "float64",
                "float64",
                "bool",
            ),
        )

        for component in obs_fit:
            comp_type = component.__class__.__name__

            if isinstance(component, BlackBody1D):
                bb_table.add_row([
                    component.name,
                    comp_type,
                    component.temperature.value,
                    component.temperature.bounds[0],
                    component.temperature.bounds[1],
                    component.temperature.fixed,
                    component.amplitude.value,
                    component.amplitude.bounds[0],
                    component.amplitude.bounds[1],
                    component.amplitude.fixed,
                ])
            elif isinstance(component, Drude1D):

                # Calculate feature strength.
                strength = pah_feature_strength(component.amplitude.value,
                                                component.fwhm.value,
                                                component.x_0.value)

                strength_unc = None

                # Calculate feature EQW.
                if strength != 0.0:
                    eqw = eqws(
                        comp_type,
                        component.x_0.value,
                        component.amplitude.value,
                        component.fwhm,
                        obs_fit,
                    )
                else:
                    eqw = 0.0

                line_table.add_row([
                    component.name,
                    comp_type,
                    component.x_0.value,
                    component.x_0.bounds[0],
                    component.x_0.bounds[1],
                    component.x_0.fixed,
                    component.amplitude.value,
                    component.amplitude.bounds[0],
                    component.amplitude.bounds[1],
                    component.amplitude.fixed,
                    component.fwhm.value,
                    component.fwhm.bounds[0],
                    component.fwhm.bounds[1],
                    component.fwhm.fixed,
                    strength,
                    strength_unc,
                    eqw,
                ])
            elif isinstance(component, Gaussian1D):

                # Calculate feature strength.
                strength = line_strength(
                    component.amplitude.value,
                    component.mean.value,
                    component.stddev.value,
                )

                strength_unc = None

                # Calculate feature EQW.
                if strength != 0.0:
                    eqw = eqws(
                        comp_type,
                        component.mean.value,
                        component.amplitude.value,
                        component.stddev.value,
                        obs_fit,
                    )
                else:
                    eqw = 0.0

                line_table.add_row([
                    component.name,
                    comp_type,
                    component.mean.value,
                    component.mean.bounds[0],
                    component.mean.bounds[1],
                    component.mean.fixed,
                    component.amplitude.value,
                    component.amplitude.bounds[0],
                    component.amplitude.bounds[1],
                    component.amplitude.fixed,
                    2.355 * component.stddev.value,
                    2.355 * component.stddev.bounds[0],
                    2.355 * component.stddev.bounds[1],
                    component.stddev.fixed,
                    strength,
                    strength_unc,
                    eqw,
                ])
            elif isinstance(component, S07_attenuation):
                att_table.add_row([
                    component.name,
                    comp_type,
                    component.tau_sil.value,
                    component.tau_sil.bounds[0],
                    component.tau_sil.bounds[1],
                    component.tau_sil.fixed,
                ])

            elif isinstance(component, att_Drude1D):
                att_funct_table.add_row([
                    component.name,
                    comp_type,
                    component.x_0.value,
                    component.x_0.bounds[0],
                    component.x_0.bounds[1],
                    component.x_0.fixed,
                    component.tau.value,
                    component.tau.bounds[0],
                    component.tau.bounds[1],
                    component.tau.fixed,
                    component.fwhm.value,
                    component.fwhm.bounds[0],
                    component.fwhm.bounds[1],
                    component.fwhm.fixed,
                ])
>>>>>>> 4b04c951

        instrumentname : string
            Name of the instrument with which the input spectrum
            is observed.

<<<<<<< HEAD
        update_fwhms = Boolean
            True for h2_info and ion_info
            False for df_info

=======
        # stack the tables (handles missing columns between tables)
        out_table = vstack(
            [bb_table, line_table, att_table, att_funct_table, cftable])

        # Writing output table
        out_table.write("{}_output.{}".format(filename, outform),
                        format=outform,
                        overwrite=True)

    @staticmethod
    def update_dictionary(feature_dict, instrumentname, update_fwhms=False):
        """
        Update parameter dictionary based on the instrument name.
        Based on the instrument name, this function removes the 
        features outside of the wavelength range and
        updates the FWHMs of the lines. 


        Parameters
        ----------
        feature_dict : dictionary
            Dictionary created by reading in a science pack.
            
        instrumentname : string
            Name of the instrument with which the input spectrum
            is observed.
            
        update_fwhms = Boolean
            True for h2_info and ion_info
            False for df_info

>>>>>>> 4b04c951
        Returns
        -------
        updated feature_dict
        """
<<<<<<< HEAD
        if feature_dict is None:
            return None

        # convert from physical feature, to observed wavelength
        def redshifted_waves():
            return feature_dict["x_0"] * (1 + redshift)

        ind = np.nonzero(within_segment(redshifted_waves(), instrumentname))[0]
=======

        ind = np.nonzero(
            test_waves_in_any_segment(feature_dict["x_0"], instrumentname)
        )[0]
>>>>>>> 4b04c951

        # select the valid entries in these arrays
        array_keys = ("x_0", "amps", "fwhms", "names")
        new_values_1 = {key: feature_dict[key][ind] for key in array_keys}

        # these are lists instead
        list_keys = (
            "amps_fixed",
            "fwhms_fixed",
            "x_0_fixed",
            "x_0_limits",
            "amps_limits",
            "fwhms_limits",
        )
        new_values_2 = {
            key: [feature_dict[key][i] for i in ind] for key in list_keys
        }

        feature_dict.update(new_values_1)
        feature_dict.update(new_values_2)

<<<<<<< HEAD
        if len(feature_dict['names']) == 0:
            # if we removed all the things, be careful here. Setting to
            # None should make the model construction function behave
            # normally.
            feature_dict = None
            return feature_dict

        if update_fwhms:
            # observe the lines at the redshifted wavelength
            fwhm_min_max = fwhm(instrumentname, redshifted_waves(), as_bounded=True)
            # shift the observed fwhm back to the rest frame (where the
            # observed data will be moved, and its features will become
            # narrower)
            fwhm_min_max /= (1 + redshift)
            # For astropy a numpy.bool does not work for the 'fixed'
            # parameter. It needs to be a regular bool. Doing tolist()
            # instead of using the array mask directly solves this.
            feature_dict.update(
                {
                    "fwhms": fwhm_min_max[:, 0],
                    # masked means there is no min/max, i.e. they need to be fixed
                    "fwhms_fixed": fwhm_min_max[:, 1].mask.tolist(),
                    "fwhms_limits": fwhm_min_max[:, 1:].tolist(),
=======
        if update_fwhms:
            waves = feature_dict["x_0"]
            values, fixed, mins, maxes = fwhm_recommendation(instrumentname, waves)
            feature_dict.update(
                {
                    "fwhms": values,
                    "fwhms_fixed": fixed,
                    "fwhms_limits": list(zip(mins, maxes)),
>>>>>>> 4b04c951
                }
            )

        return feature_dict

    @staticmethod
    def parse_table(pack_table):
        """
        Load the model parameters from a Table

        Parameters
        ----------
        pack_table : Table
            Table created by reading in a science pack.

        Returns
        -------
        readout : tuple
            Tuple containing dictionaries of all components from the
            input Table. Can be used to create PAHFITBase instance using
            param_info argument. Dictionary in tuple is None if no
            components of that type were specified.
        """
        # Getting indices for the different components
        bb_ind = np.where((pack_table["kind"] == "starlight")
                          | (pack_table["kind"] == "dust_continuum"))[0]
        df_ind = np.where(pack_table["kind"] == "dust_feature")[0]
        ga_ind = np.where(pack_table["kind"] == "line")[0]
<<<<<<< HEAD
        at_ind = np.where(pack_table["kind"] == "attenuation")[0]
        ab_ind = np.where(pack_table["kind"] == "absorption")[0]
=======
        at_ind = np.where((pack_table["kind"] == "attenuation")
                          | (pack_table["kind"] == "absorption"))[0]
>>>>>>> 4b04c951

        # now split the gas emission lines between H2 and ions
        names = [str(i) for i in pack_table["name"][ga_ind]]
        if len(names) > 0:
            # this has trouble with empty list
            h2_temp = np.char.find(names, "H2") >= 0
            ion_temp = np.char.find(names, "H2") == -1
            h2_ind = ga_ind[h2_temp]
            ion_ind = ga_ind[ion_temp]
        else:
            h2_ind = []
            ion_ind = []
        # the rest works fine with empty list

        # Creating the blackbody dict
        bb_info = None
        if len(bb_ind) > 0:
            bb_info = {
                "names":
                np.array(pack_table["name"][bb_ind].data),
                "temps":
                np.array(pack_table["temperature"][:, 0][bb_ind].data),
                "temps_limits":
                _ingest_limits(
                    pack_table["temperature"][:, 1][bb_ind],
                    pack_table["temperature"][:, 2][bb_ind],
                ),
                "temps_fixed":
                _ingest_fixed(pack_table["temperature"][:, 1][bb_ind]),
                "amps":
                np.array(pack_table["tau"][:, 0][bb_ind].data),
                "amps_limits":
                _ingest_limits(
                    pack_table["tau"][:, 1][bb_ind],
                    pack_table["tau"][:, 2][bb_ind],
                ),
                "amps_fixed":
                _ingest_fixed(pack_table["tau"][:, 1][bb_ind]),
                "modified":
                np.array(pack_table["kind"][bb_ind] == "dust_continuum"),
            }

        # Creating the dust_features dict
        df_info = None
        if len(df_ind) > 0:
            df_info = {
                "names":
                np.array(pack_table["name"][df_ind].data),
                "x_0":
                np.array(pack_table["wavelength"][:, 0][df_ind].data),
                "x_0_limits":
                _ingest_limits(
                    pack_table["wavelength"][:, 1][df_ind],
                    pack_table["wavelength"][:, 2][df_ind],
                ),
                "x_0_fixed":
                _ingest_fixed(pack_table["wavelength"][:, 1][df_ind]),
                "amps":
                np.array(pack_table["power"][:, 0][df_ind].data),
                "amps_limits":
                _ingest_limits(
                    pack_table["power"][:, 1][df_ind],
                    pack_table["power"][:, 2][df_ind],
                ),
                "amps_fixed":
                _ingest_fixed(pack_table["power"][:, 1][df_ind]),
                "fwhms":
                np.array(pack_table["fwhm"][:, 0][df_ind].data),
                "fwhms_limits":
                _ingest_limits(
                    pack_table["fwhm"][:, 1][df_ind],
                    pack_table["fwhm"][:, 2][df_ind],
                ),
                "fwhms_fixed":
                _ingest_fixed(pack_table["fwhm"][:, 1][df_ind]),
            }

        # Creating the H2 dict
        h2_info = None
        if len(h2_ind) > 0:
            h2_info = {
                "names":
                np.array(pack_table["name"][h2_ind].data),
                "x_0":
                np.array(pack_table["wavelength"][:, 0][h2_ind].data),
                "x_0_limits":
                _ingest_limits(
                    pack_table["wavelength"][:, 1][h2_ind],
                    pack_table["wavelength"][:, 2][h2_ind],
                ),
                "x_0_fixed":
                _ingest_fixed(pack_table["wavelength"][:, 1][h2_ind]),
                "amps":
                np.array(pack_table["power"][:, 0][h2_ind].data),
                "amps_limits":
                _ingest_limits(
                    pack_table["power"][:, 1][h2_ind],
                    pack_table["power"][:, 2][h2_ind],
                ),
                "amps_fixed":
                _ingest_fixed(pack_table["power"][:, 1][h2_ind]),
                "fwhms":
                np.array(pack_table["fwhm"][:, 0][h2_ind].data),
                "fwhms_limits":
                _ingest_limits(
                    pack_table["fwhm"][:, 1][h2_ind],
                    pack_table["fwhm"][:, 2][h2_ind],
                ),
                "fwhms_fixed":
                _ingest_fixed(pack_table["fwhm"][:, 1][h2_ind]),
            }

        # Creating the ion dict
        ion_info = None
        if len(ion_ind) > 0:
            ion_info = {
                "names":
                np.array(pack_table["name"][ion_ind].data),
                "x_0":
                np.array(pack_table["wavelength"][:, 0][ion_ind].data),
                "x_0_limits":
                _ingest_limits(
                    pack_table["wavelength"][:, 1][ion_ind],
                    pack_table["wavelength"][:, 2][ion_ind],
                ),
                "x_0_fixed":
                _ingest_fixed(pack_table["wavelength"][:, 1][ion_ind]),
                "amps":
                np.array(pack_table["power"][:, 0][ion_ind].data),
                "amps_limits":
                _ingest_limits(
                    pack_table["power"][:, 1][ion_ind],
                    pack_table["power"][:, 2][ion_ind],
                ),
                "amps_fixed":
                _ingest_fixed(pack_table["power"][:, 1][ion_ind]),
                "fwhms":
                np.array(pack_table["fwhm"][:, 0][ion_ind].data),
                "fwhms_limits":
                _ingest_limits(
                    pack_table["fwhm"][:, 1][ion_ind].data,
                    pack_table["fwhm"][:, 2][ion_ind].data,
                ),
                "fwhms_fixed":
                _ingest_fixed(pack_table["fwhm"][:, 1][ion_ind].data),
            }

<<<<<<< HEAD
        # Create the attenuation dict (could be absorption drudes
        # and S07 model)
        abs_info = None
        if len(ab_ind) > 0:
            abs_info = {
=======
        # Create the attenuation dict
        att_info = None
        if len(at_ind) > 0:
            att_info = {
>>>>>>> 4b04c951
                "names":
                np.array(pack_table["name"][at_ind].data),
                "x_0":
                np.array(pack_table["wavelength"][:, 0][at_ind].data),
                "x_0_limits":
                _ingest_limits(
                    pack_table["wavelength"][:, 1][at_ind],
                    pack_table["wavelength"][:, 2][at_ind],
                ),
                "x_0_fixed":
                _ingest_fixed(pack_table["wavelength"][:, 1][at_ind]),
                "amps":
                np.array(pack_table["tau"][:, 0][at_ind].data),
                "amps_limits":
                _ingest_limits(
                    pack_table["tau"][:, 0][at_ind],
                    pack_table["tau"][:, 1][at_ind],
                ),
                "amps_fixed":
                _ingest_fixed(pack_table["tau"][:, 1][at_ind]),
                "fwhms":
                np.array(pack_table["fwhm"][:, 0][at_ind].data),
                "fwhms_limits":
                _ingest_limits(
                    pack_table["fwhm"][:, 1][at_ind],
                    pack_table["fwhm"][:, 2][at_ind],
                ),
                "fwhms_fixed":
                _ingest_fixed(pack_table["fwhm"][:, 1][at_ind]),
            }

<<<<<<< HEAD
        att_info = None
        if len(at_ind) > 1:
            raise NotImplementedError("More than one attenuation component not supported")
        elif len(at_ind) == 1:
            i = at_ind[0]
            att_info = {"name": pack_table["name"][i],
                        "tau_sil": pack_table["tau"][i][0],
                        "tau_sil_limits": pack_table["tau"][i][1:],
                        "tau_sil_fixed": True if pack_table["tau"][i].mask[1] else False}

        return [bb_info, df_info, h2_info, ion_info, abs_info, att_info]
=======
        if att_info["names"] == 'silicate':
            name_array = np.array(['S07_att'])
            att_info.update({'names': name_array})

        return (bb_info, df_info, h2_info, ion_info, att_info)

    @staticmethod
    def read(filename, instrumentname, tformat=None):
        """
        Create model by reading the parameters from a file.

        Parameters
        ----------
        filename : string
            The name of the input file containing fit results.

        tformat: string
            table format of filename (compatible with astropy Table.read)

        Returns
        -------
        readout : tuple
            Tuple containing dictionaries of all components from
            the input file.
        """
        # get the table format
        if tformat is None:
            tformat = filename.split(".")[-1]

        # Reading the input file as table
        t = Features.read(filename)
        bb_info, df_info, h2_info, ion_info, att_info = PAHFITBase.parse_table(
            t)
        df_info = PAHFITBase.update_dictionary(df_info, instrumentname)
        h2_info = PAHFITBase.update_dictionary(h2_info,
                                               instrumentname,
                                               update_fwhms=True)
        ion_info = PAHFITBase.update_dictionary(ion_info,
                                                instrumentname,
                                                update_fwhms=True)

        return (bb_info, df_info, h2_info, ion_info, att_info)
>>>>>>> 4b04c951

    @staticmethod
    def estimate_init(obs_x, obs_y, param_info):
        """
        Estimate and return updated starting point in param_info based on the input spectrum.

        Parameters
        ----------
        obs_x and obs_y: np.array
            input spectrum

        param_info: tuple of dics
            The dictonaries contain info for each type of component.
        """

        # simple linear interpolation function for spectrum
        sp = interpolate.interp1d(obs_x, obs_y)

        # guess starting point of bb
        for i, (fix, temp) in enumerate(
                zip(param_info[0]["amps_fixed"], param_info[0]["temps"])):

            if (fix is False) & (
                    temp >= 2500
            ):  # stellar comoponent is defined by BB that has T>=2500 K
                bb = BlackBody1D(1, temp)
                if min(obs_x) < 5:
                    lam = min(obs_x) + 0.1  # the wavelength used to compare
                else:  # if min(obs_x) > 5, use 5.5 um
                    lam = 5.5
                amp_guess = sp(lam) / bb(lam)
                param_info[0]["amps"][i] = amp_guess

            elif fix is False:
                fmax_lam = 2898.0 / temp
                bb = BlackBody1D(1, temp)
                if (fmax_lam >= min(obs_x)) & (fmax_lam <= max(obs_x)):
                    lam = fmax_lam
                    amp_guess = sp(lam) / bb(lam) * 0.2
                elif fmax_lam > max(obs_x):
                    lam = max(obs_x)
                    amp_guess = obs_y[np.argmax(obs_x)] / bb(lam) * 0.2
                else:
                    lam = min(obs_x)
                    amp_guess = obs_y[np.argmin(obs_x)] / bb(lam) * 0.2
                param_info[0]["amps"][i] = amp_guess
            else:
                pass

        # guess starting point of dust features and lines
        # set to half of the median (non-negative) intensity of the entire input spectrum

        # dust (1), h2 (2), and ion (3)
        for j in range(1, 4):
            if param_info[j] is not None:
                for i, fix in enumerate(param_info[j]["amps_fixed"]):
                    if fix is False:
                        amp_guess = 0.5 * np.median(obs_y)
                        param_info[j]["amps"][i] = amp_guess

        return param_info<|MERGE_RESOLUTION|>--- conflicted
+++ resolved
@@ -14,17 +14,7 @@
 
 import matplotlib as mpl
 
-<<<<<<< HEAD
 from pahfit.instrument import within_segment, fwhm
-=======
-from pahfit.instrument import test_waves_in_any_segment, fwhm_recommendation
-from pahfit.feature_strengths import (
-    pah_feature_strength,
-    line_strength,
-    featcombine,
-    eqws,
-)
->>>>>>> 4b04c951
 
 from pahfit.features import Features
 
@@ -84,13 +74,8 @@
     """
     Ingest the fixed value read from a file and generate the appropriate
     internal format (list of booleans). Since this information is indirectly
-<<<<<<< HEAD
     hidden in the parameter of a feature, this function is needed to
     extract that.
-=======
-    hidden in the parameter of a feature, this function is needed to 
-    extract that. 
->>>>>>> 4b04c951
 
     Parameters
     ----------
@@ -128,29 +113,8 @@
 
     Construct that is still used for now
 
-<<<<<<< HEAD
     param_info: tuple of dicts called (bb_info, df_info, h2_info, ion_info, abs_info, att_info)
         The dictionaries contain info for each type of component. Each
-=======
-    Parameters
-    ----------
-    obs_x and obs_y: np.array
-        the input spectrum
-
-    instrumentname: string
-        the instrument which which the input spectrum
-        was observed.    
-
-    filename: string
-        filename giving the pack that contains all the
-        info described for param_info
-
-    tformat: string
-        table format of filename (compatible with astropy Table.read)
-
-    param_info: tuple of dics
-        The dictonaries contain info for each type of component.  Each
->>>>>>> 4b04c951
         component of the dictonaries is a vector.
         bb_info -
         dict with {name, temps, temps_limits, temps_fixed,
@@ -159,44 +123,9 @@
         dict with {name amps, amps_limits, amps_fixed,
         x_0, x_0_limits, x_0_fixed, fwhms, fwhms_limits, fwhm_fixed}.
     """
-<<<<<<< HEAD
     @staticmethod
     def model_from_param_info(param_info):
         # setup the model
-=======
-    def __init__(
-        self,
-        obs_x,
-        obs_y,
-        instrumentname,
-        estimate_start=False,
-        param_info=None,
-        filename=None,
-        tformat=None,
-    ):
-        """
-        Setup a variant based on inputs.  Generates an astropy.modeling
-        compound model.
-        """
-        # check that param_info or filename is set
-        if filename is None and param_info is None:
-            raise ValueError("Either param_info or filename need to be set \
-                             when initializing a PAHFITBase object")
-
-        # read in the parameter info from a file
-        if filename is not None:
-            param_info = self.read(filename, instrumentname, tformat=tformat)
-
-        if estimate_start:
-            # guess values and update starting point (if not set fixed) based on the input spectrum
-            param_info = self.estimate_init(obs_x, obs_y, param_info)
-
-        if not param_info:
-            raise ValueError("No parameter information set.")
-
-        self.param_info = param_info
-
->>>>>>> 4b04c951
         bb_info = param_info[0]
         dust_features = param_info[1]
         h2_features = param_info[2]
@@ -223,14 +152,9 @@
                             "temperature": bb_info["temps_fixed"][k],
                             "amplitude": bb_info["amps_fixed"][k],
                         },
-<<<<<<< HEAD
                     )
                 )
             model = sum(bbs[1:], bbs[0])
-=======
-                    ))
-            self.model = sum(bbs[1:], bbs[0])
->>>>>>> 4b04c951
 
         if dust_features is not None:
             df = []
@@ -340,35 +264,11 @@
                 )
 
         if att_info is not None:
-<<<<<<< HEAD
             model *= S07_attenuation(
                         name=att_info["name"],
                         tau_sil=att_info["tau_sil"],
                         bounds={"tau_sil": att_info["tau_sil_limits"]},
                         fixed={"tau_sil": att_info["tau_sil_fixed"]},
-=======
-            for k in range(len(att_info["names"])):
-                if (
-                        att_info["names"][k] == "S07_att"
-                ):  # Only loop through att components that can be parameterized
-                    self.model *= S07_attenuation(
-                        name=att_info["names"][k],
-                        tau_sil=att_info["amps"][k],
-                        bounds={"tau_sil": att_info["amps_limits"][k]},
-                        fixed={"tau_sil": att_info["amps_fixed"][k]},
-                    )
-                else:
-                    self.model *= att_Drude1D(
-                        name=att_info["names"][k],
-                        tau=att_info["amps"][k],
-                        x_0=att_info["x_0"][k],
-                        fwhm=att_info["fwhms"][k],
-                        bounds={
-                            "tau": att_info["amps_limits"][k],
-                            "fwhm": att_info["fwhms_limits"][k],
-                        },
-                        fixed={"x_0": att_info["x_0_fixed"][k]},
->>>>>>> 4b04c951
                     )
 
         return model
@@ -573,300 +473,21 @@
 
         Parameters
         ----------
-<<<<<<< HEAD
         feature_dict : dictionary
             Dictionary created by reading in a science pack.
-=======
-        obs_fit : PAHFITBase model
-            Model giving all the components and parameters.
-        filename : string
-            String used to name the output file.
-            Currently using the input data file name (without the file's extension).
-        outform : string
-            Sets the output file format (ascii, fits, csv, etc.).
-        """
-        # setup the tables for the different components
-        bb_table = Table(
-            names=(
-                "Name",
-                "Form",
-                "temp",
-                "temp_min",
-                "temp_max",
-                "temp_fixed",
-                "amp",
-                "amp_min",
-                "amp_max",
-                "amp_fixed",
-            ),
-            dtype=(
-                "U25",
-                "U25",
-                "float64",
-                "float64",
-                "float64",
-                "bool",
-                "float64",
-                "float64",
-                "float64",
-                "bool",
-            ),
-        )
-        line_table = Table(
-            names=(
-                "Name",
-                "Form",
-                "x_0",
-                "x_0_min",
-                "x_0_max",
-                "x_0_fixed",
-                "amp",
-                "amp_min",
-                "amp_max",
-                "amp_fixed",
-                "fwhm",
-                "fwhm_min",
-                "fwhm_max",
-                "fwhm_fixed",
-                "strength",
-                "strength_unc",
-                "eqw",
-            ),
-            dtype=(
-                "U25",
-                "U25",
-                "float64",
-                "float64",
-                "float64",
-                "bool",
-                "float64",
-                "float64",
-                "float64",
-                "bool",
-                "float64",
-                "float64",
-                "float64",
-                "bool",
-                "float64",
-                "float64",
-                "float64",
-            ),
-        )
-        att_table = Table(
-            names=("Name", "Form", "amp", "amp_min", "amp_max", "amp_fixed"),
-            dtype=("U25", "U25", "float64", "float64", "float64", "bool"),
-        )
-
-        # attenuation components that can be characterized by a functional form
-        att_funct_table = Table(
-            names=(
-                "Name",
-                "Form",
-                "x_0",
-                "x_0_min",
-                "x_0_max",
-                "x_0_fixed",
-                "amp",
-                "amp_min",
-                "amp_max",
-                "amp_fixed",
-                "fwhm",
-                "fwhm_min",
-                "fwhm_max",
-                "fwhm_fixed",
-            ),
-            dtype=(
-                "U25",
-                "U25",
-                "float64",
-                "float64",
-                "float64",
-                "bool",
-                "float64",
-                "float64",
-                "float64",
-                "bool",
-                "float64",
-                "float64",
-                "float64",
-                "bool",
-            ),
-        )
-
-        for component in obs_fit:
-            comp_type = component.__class__.__name__
-
-            if isinstance(component, BlackBody1D):
-                bb_table.add_row([
-                    component.name,
-                    comp_type,
-                    component.temperature.value,
-                    component.temperature.bounds[0],
-                    component.temperature.bounds[1],
-                    component.temperature.fixed,
-                    component.amplitude.value,
-                    component.amplitude.bounds[0],
-                    component.amplitude.bounds[1],
-                    component.amplitude.fixed,
-                ])
-            elif isinstance(component, Drude1D):
-
-                # Calculate feature strength.
-                strength = pah_feature_strength(component.amplitude.value,
-                                                component.fwhm.value,
-                                                component.x_0.value)
-
-                strength_unc = None
-
-                # Calculate feature EQW.
-                if strength != 0.0:
-                    eqw = eqws(
-                        comp_type,
-                        component.x_0.value,
-                        component.amplitude.value,
-                        component.fwhm,
-                        obs_fit,
-                    )
-                else:
-                    eqw = 0.0
-
-                line_table.add_row([
-                    component.name,
-                    comp_type,
-                    component.x_0.value,
-                    component.x_0.bounds[0],
-                    component.x_0.bounds[1],
-                    component.x_0.fixed,
-                    component.amplitude.value,
-                    component.amplitude.bounds[0],
-                    component.amplitude.bounds[1],
-                    component.amplitude.fixed,
-                    component.fwhm.value,
-                    component.fwhm.bounds[0],
-                    component.fwhm.bounds[1],
-                    component.fwhm.fixed,
-                    strength,
-                    strength_unc,
-                    eqw,
-                ])
-            elif isinstance(component, Gaussian1D):
-
-                # Calculate feature strength.
-                strength = line_strength(
-                    component.amplitude.value,
-                    component.mean.value,
-                    component.stddev.value,
-                )
-
-                strength_unc = None
-
-                # Calculate feature EQW.
-                if strength != 0.0:
-                    eqw = eqws(
-                        comp_type,
-                        component.mean.value,
-                        component.amplitude.value,
-                        component.stddev.value,
-                        obs_fit,
-                    )
-                else:
-                    eqw = 0.0
-
-                line_table.add_row([
-                    component.name,
-                    comp_type,
-                    component.mean.value,
-                    component.mean.bounds[0],
-                    component.mean.bounds[1],
-                    component.mean.fixed,
-                    component.amplitude.value,
-                    component.amplitude.bounds[0],
-                    component.amplitude.bounds[1],
-                    component.amplitude.fixed,
-                    2.355 * component.stddev.value,
-                    2.355 * component.stddev.bounds[0],
-                    2.355 * component.stddev.bounds[1],
-                    component.stddev.fixed,
-                    strength,
-                    strength_unc,
-                    eqw,
-                ])
-            elif isinstance(component, S07_attenuation):
-                att_table.add_row([
-                    component.name,
-                    comp_type,
-                    component.tau_sil.value,
-                    component.tau_sil.bounds[0],
-                    component.tau_sil.bounds[1],
-                    component.tau_sil.fixed,
-                ])
-
-            elif isinstance(component, att_Drude1D):
-                att_funct_table.add_row([
-                    component.name,
-                    comp_type,
-                    component.x_0.value,
-                    component.x_0.bounds[0],
-                    component.x_0.bounds[1],
-                    component.x_0.fixed,
-                    component.tau.value,
-                    component.tau.bounds[0],
-                    component.tau.bounds[1],
-                    component.tau.fixed,
-                    component.fwhm.value,
-                    component.fwhm.bounds[0],
-                    component.fwhm.bounds[1],
-                    component.fwhm.fixed,
-                ])
->>>>>>> 4b04c951
 
         instrumentname : string
             Name of the instrument with which the input spectrum
             is observed.
 
-<<<<<<< HEAD
         update_fwhms = Boolean
             True for h2_info and ion_info
             False for df_info
 
-=======
-        # stack the tables (handles missing columns between tables)
-        out_table = vstack(
-            [bb_table, line_table, att_table, att_funct_table, cftable])
-
-        # Writing output table
-        out_table.write("{}_output.{}".format(filename, outform),
-                        format=outform,
-                        overwrite=True)
-
-    @staticmethod
-    def update_dictionary(feature_dict, instrumentname, update_fwhms=False):
-        """
-        Update parameter dictionary based on the instrument name.
-        Based on the instrument name, this function removes the 
-        features outside of the wavelength range and
-        updates the FWHMs of the lines. 
-
-
-        Parameters
-        ----------
-        feature_dict : dictionary
-            Dictionary created by reading in a science pack.
-            
-        instrumentname : string
-            Name of the instrument with which the input spectrum
-            is observed.
-            
-        update_fwhms = Boolean
-            True for h2_info and ion_info
-            False for df_info
-
->>>>>>> 4b04c951
         Returns
         -------
         updated feature_dict
         """
-<<<<<<< HEAD
         if feature_dict is None:
             return None
 
@@ -875,12 +496,6 @@
             return feature_dict["x_0"] * (1 + redshift)
 
         ind = np.nonzero(within_segment(redshifted_waves(), instrumentname))[0]
-=======
-
-        ind = np.nonzero(
-            test_waves_in_any_segment(feature_dict["x_0"], instrumentname)
-        )[0]
->>>>>>> 4b04c951
 
         # select the valid entries in these arrays
         array_keys = ("x_0", "amps", "fwhms", "names")
@@ -902,7 +517,6 @@
         feature_dict.update(new_values_1)
         feature_dict.update(new_values_2)
 
-<<<<<<< HEAD
         if len(feature_dict['names']) == 0:
             # if we removed all the things, be careful here. Setting to
             # None should make the model construction function behave
@@ -926,16 +540,6 @@
                     # masked means there is no min/max, i.e. they need to be fixed
                     "fwhms_fixed": fwhm_min_max[:, 1].mask.tolist(),
                     "fwhms_limits": fwhm_min_max[:, 1:].tolist(),
-=======
-        if update_fwhms:
-            waves = feature_dict["x_0"]
-            values, fixed, mins, maxes = fwhm_recommendation(instrumentname, waves)
-            feature_dict.update(
-                {
-                    "fwhms": values,
-                    "fwhms_fixed": fixed,
-                    "fwhms_limits": list(zip(mins, maxes)),
->>>>>>> 4b04c951
                 }
             )
 
@@ -964,13 +568,8 @@
                           | (pack_table["kind"] == "dust_continuum"))[0]
         df_ind = np.where(pack_table["kind"] == "dust_feature")[0]
         ga_ind = np.where(pack_table["kind"] == "line")[0]
-<<<<<<< HEAD
         at_ind = np.where(pack_table["kind"] == "attenuation")[0]
         ab_ind = np.where(pack_table["kind"] == "absorption")[0]
-=======
-        at_ind = np.where((pack_table["kind"] == "attenuation")
-                          | (pack_table["kind"] == "absorption"))[0]
->>>>>>> 4b04c951
 
         # now split the gas emission lines between H2 and ions
         names = [str(i) for i in pack_table["name"][ga_ind]]
@@ -1118,18 +717,11 @@
                 _ingest_fixed(pack_table["fwhm"][:, 1][ion_ind].data),
             }
 
-<<<<<<< HEAD
         # Create the attenuation dict (could be absorption drudes
         # and S07 model)
         abs_info = None
         if len(ab_ind) > 0:
             abs_info = {
-=======
-        # Create the attenuation dict
-        att_info = None
-        if len(at_ind) > 0:
-            att_info = {
->>>>>>> 4b04c951
                 "names":
                 np.array(pack_table["name"][at_ind].data),
                 "x_0":
@@ -1161,7 +753,6 @@
                 _ingest_fixed(pack_table["fwhm"][:, 1][at_ind]),
             }
 
-<<<<<<< HEAD
         att_info = None
         if len(at_ind) > 1:
             raise NotImplementedError("More than one attenuation component not supported")
@@ -1173,50 +764,6 @@
                         "tau_sil_fixed": True if pack_table["tau"][i].mask[1] else False}
 
         return [bb_info, df_info, h2_info, ion_info, abs_info, att_info]
-=======
-        if att_info["names"] == 'silicate':
-            name_array = np.array(['S07_att'])
-            att_info.update({'names': name_array})
-
-        return (bb_info, df_info, h2_info, ion_info, att_info)
-
-    @staticmethod
-    def read(filename, instrumentname, tformat=None):
-        """
-        Create model by reading the parameters from a file.
-
-        Parameters
-        ----------
-        filename : string
-            The name of the input file containing fit results.
-
-        tformat: string
-            table format of filename (compatible with astropy Table.read)
-
-        Returns
-        -------
-        readout : tuple
-            Tuple containing dictionaries of all components from
-            the input file.
-        """
-        # get the table format
-        if tformat is None:
-            tformat = filename.split(".")[-1]
-
-        # Reading the input file as table
-        t = Features.read(filename)
-        bb_info, df_info, h2_info, ion_info, att_info = PAHFITBase.parse_table(
-            t)
-        df_info = PAHFITBase.update_dictionary(df_info, instrumentname)
-        h2_info = PAHFITBase.update_dictionary(h2_info,
-                                               instrumentname,
-                                               update_fwhms=True)
-        ion_info = PAHFITBase.update_dictionary(ion_info,
-                                                instrumentname,
-                                                update_fwhms=True)
-
-        return (bb_info, df_info, h2_info, ion_info, att_info)
->>>>>>> 4b04c951
 
     @staticmethod
     def estimate_init(obs_x, obs_y, param_info):
